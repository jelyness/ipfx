from __future__ import absolute_import
import numpy as np
import pandas as pd
import scipy
import argschema as ags
from ipfx.bin import lims_queries as lq
import ipfx.stim_features as stf
import ipfx.data_set_features as dsf
import ipfx.stimulus_protocol_analysis as spa
import ipfx.time_series_utils as tsu
import ipfx.feature_vectors as fv
from ipfx.aibs_data_set import AibsDataSet
from ipfx.stimulus import StimulusOntology
import allensdk.core.json_utilities as ju
import warnings
import logging
from multiprocessing import Pool
from functools import partial
import os
import json
import h5py
from ipfx.bin.run_feature_vector_extraction import categorize_iclamp_sweeps
from ipfx.stimulus import StimulusOntology
import allensdk.core.json_utilities as ju


class CollectFeatureParameters(ags.ArgSchema):
    output_file = ags.fields.OutputFile(default=None)
    input = ags.fields.InputFile(default=None, allow_none=True)
    project = ags.fields.String(default="T301")
    include_failed_sweeps = ags.fields.Boolean(default=False)
    include_failed_cells = ags.fields.Boolean(default=False)
    run_parallel = ags.fields.Boolean(default=True)


def data_for_specimen_id(specimen_id, passed_only):
    name, roi_id, specimen_id = lq.get_specimen_info_from_lims_by_id(specimen_id)
    nwb_path = lq.get_nwb_path_from_lims(roi_id)
    if len(nwb_path) == 0: # could not find an NWB file
        logging.debug("No NWB file for {:d}".format(specimen_id))
        return {"error": {"type": "no_nwb", "details": ""}}

    # Check if NWB has lab notebook information, or if additional hdf5 file is needed
    ontology = StimulusOntology(ju.read(StimulusOntology.DEFAULT_STIMULUS_ONTOLOGY_FILE))
    h5_path = None
    with h5py.File(nwb_path, "r") as h5:
        if "general/labnotebook" not in h5:
            h5_path = lq.get_igorh5_path_from_lims(roi_id)

    try:
<<<<<<< HEAD
        data_set = AibsDataSet(nwb_file=nwb_path, h5_file=h5_path, ontology=ontology)
=======

        ontology = StimulusOntology(ju.read(StimulusOntology.DEFAULT_STIMULUS_ONTOLOGY_FILE))
        data_set = AibsDataSet(nwb_file=nwb_path, h5_file=h5_path,ontology=ontology)
>>>>>>> 3567886d
    except Exception as detail:
        logging.warn("Exception when processing specimen {:d}".format(specimen_id))
        logging.warn(detail)
#         return {"error": {"type": "dataset", "details": traceback.format_exc(limit=1)}}
        return {}

    try:
        lsq_sweep_numbers = categorize_iclamp_sweeps(data_set, ontology.long_square_names)
        ssq_sweep_numbers = categorize_iclamp_sweeps(data_set, ontology.short_square_names)
        ramp_sweep_numbers = categorize_iclamp_sweeps(data_set, ontology.ramp_names)
    except Exception as detail:
        logging.warn("Exception when processing specimen {:d}".format(specimen_id))
        logging.warn(detail)
#         return {"error": {"type": "sweep_table", "details": traceback.format_exc(limit=1)}}
        return {}

    try:
        result = extract_features(data_set, ramp_sweep_numbers, ssq_sweep_numbers, lsq_sweep_numbers)
    except Exception as detail:
        logging.warn("Exception when processing specimen {:d}".format(specimen_id))
        logging.warn(detail)
#         return {"error": {"type": "processing", "details": traceback.format_exc(limit=1)}}
        return {}

    result["specimen_id"] = specimen_id
    return result


def extract_features(data_set, ramp_sweep_numbers, ssq_sweep_numbers, lsq_sweep_numbers,
                     amp_interval=20, max_above_rheo=100):
    features = {}
    # RAMP FEATURES -----------------
    if len(ramp_sweep_numbers) > 0:
        ramp_sweeps = data_set.sweep_set(ramp_sweep_numbers)

        ramp_start, ramp_dur, _, _, _ = stf.get_stim_characteristics(ramp_sweeps.sweeps[0].i, ramp_sweeps.sweeps[0].t)
        ramp_spx, ramp_spfx = dsf.extractors_for_sweeps(ramp_sweeps,
                                                    start = ramp_start,
                                                    **dsf.detection_parameters(data_set.RAMP))
        ramp_an = spa.RampAnalysis(ramp_spx, ramp_spfx)
        basic_ramp_features = ramp_an.analyze(ramp_sweeps)
        first_spike_ramp_features = first_spike_ramp(ramp_an)
        features.update(first_spike_ramp_features)

    # SHORT SQUARE FEATURES -----------------
    if len(ssq_sweep_numbers) > 0:
        ssq_sweeps = data_set.sweep_set(ssq_sweep_numbers)

        ssq_start, ssq_dur, _, _, _ = stf.get_stim_characteristics(ssq_sweeps.sweeps[0].i, ssq_sweeps.sweeps[0].t)
        ssq_spx, ssq_spfx = dsf.extractors_for_sweeps(ssq_sweeps,
                                                      est_window = [ssq_start, ssq_start+0.001],
                                                      **dsf.detection_parameters(data_set.SHORT_SQUARE))
        ssq_an = spa.ShortSquareAnalysis(ssq_spx, ssq_spfx)
        basic_ssq_features = ssq_an.analyze(ssq_sweeps)
        first_spike_ssq_features = first_spike_ssq(ssq_an)
        first_spike_ssq_features["short_square_current"] = basic_ssq_features["stimulus_amplitude"]
        features.update(first_spike_ssq_features)

    # LONG SQUARE SUBTHRESHOLD FEATURES -----------------
    if len(lsq_sweep_numbers) > 0:
        check_lsq_sweeps = data_set.sweep_set(lsq_sweep_numbers)
        lsq_start, lsq_dur, _, _, _ = stf.get_stim_characteristics(check_lsq_sweeps.sweeps[0].i, check_lsq_sweeps.sweeps[0].t)

        # Check that all sweeps are long enough and not ended early
        extra_dur = 0.2
        good_lsq_sweep_numbers = [n for n, s in zip(lsq_sweep_numbers, check_lsq_sweeps.sweeps)
                                  if s.t[-1] >= lsq_start + lsq_dur + extra_dur and not np.all(s.v[tsu.find_time_index(s.t, lsq_start + lsq_dur)-100:tsu.find_time_index(s.t, lsq_start + lsq_dur)] == 0)]
        lsq_sweeps = data_set.sweep_set(good_lsq_sweep_numbers)

        lsq_spx, lsq_spfx = dsf.extractors_for_sweeps(lsq_sweeps,
                                                      start = lsq_start,
                                                      end = lsq_start + lsq_dur,
                                                      **dsf.detection_parameters(data_set.LONG_SQUARE))
        lsq_an = spa.LongSquareAnalysis(lsq_spx, lsq_spfx, subthresh_min_amp=-100.)
        basic_lsq_features = lsq_an.analyze(lsq_sweeps)
        features.update({
            "input_resistance": basic_lsq_features["input_resistance"],
            "tau": basic_lsq_features["tau"],
            "v_baseline": basic_lsq_features["v_baseline"],
            "sag_nearest_minus_100": basic_lsq_features["sag"],
            "sag_measured_at": basic_lsq_features["vm_for_sag"],
            "rheobase_i": int(basic_lsq_features["rheobase_i"]),
            "fi_linear_fit_slope": basic_lsq_features["fi_fit_slope"],
        })

        # TODO (maybe): port sag_from_ri code over

        # Identify suprathreshold set for analysis
        sweep_table = basic_lsq_features["spiking_sweeps"]
        mask_supra = sweep_table["stim_amp"] >= basic_lsq_features["rheobase_i"]
        sweep_indexes = fv._consolidated_long_square_indexes(sweep_table.loc[mask_supra, :])
        amps = np.rint(sweep_table.loc[sweep_indexes, "stim_amp"].values - basic_lsq_features["rheobase_i"])
        spike_data = np.array(basic_lsq_features["spikes_set"])

        for amp, swp_ind in zip(amps, sweep_indexes):
            if (amp % amp_interval != 0) or (amp > max_above_rheo) or (amp < 0):
                continue
            amp_label = int(amp / amp_interval)

            first_spike_lsq_sweep_features = first_spike_lsq(spike_data[swp_ind])
            features.update({"ap_1_{:s}_{:d}_long_square".format(f, amp_label): v
                             for f, v in first_spike_lsq_sweep_features.items()})

            mean_spike_lsq_sweep_features = mean_spike_lsq(spike_data[swp_ind])
            features.update({"ap_mean_{:s}_{:d}_long_square".format(f, amp_label): v
                             for f, v in mean_spike_lsq_sweep_features.items()})

            sweep_feature_list = [
                "first_isi",
                "avg_rate",
                "isi_cv",
                "latency",
                "median_isi",
                "adapt",
            ]

            features.update({"{:s}_{:d}_long_square".format(f, amp_label): sweep_table.at[swp_ind, f]
                             for f in sweep_feature_list})
            features["stimulus_amplitude_{:d}_long_square".format(amp_label)] = int(amp + basic_lsq_features["rheobase_i"])

        rates = sweep_table.loc[sweep_indexes, "avg_rate"].values
        features.update(fi_curve_fit(amps, rates))

    return features


def first_spike_ramp(ramp_analyzer,
                     feature_list = [
                        "threshold_v",
                        "peak_v",
                        "upstroke",
                        "downstroke",
                        "upstroke_downstroke_ratio",
                        "width",
                        "fast_trough_v",
                    ]):
    first_spike_features = ramp_analyzer.mean_features_first_spike(ramp_analyzer._spikes_set, feature_list)
    return {"ap_1_" + f + "_ramp": v for f, v in first_spike_features.items()}


def first_spike_ssq(ssq_analyzer,
                    feature_list = [
                        "threshold_v",
                        "peak_v",
                        "upstroke",
                        "downstroke",
                        "upstroke_downstroke_ratio",
                        "width",
                        "fast_trough_v",
                    ]):
    first_spike_features = ssq_analyzer.mean_features_first_spike(ssq_analyzer._spikes_set, feature_list)
    return {"ap_1_" + f + "_short_square": v for f, v in first_spike_features.items()}


def first_spike_lsq(spike_data,
                    feature_list = [
                        "threshold_v",
                        "peak_v",
                        "upstroke",
                        "downstroke",
                        "upstroke_downstroke_ratio",
                        "width",
                        "fast_trough_v",
                    ]):
    return {f: spike_data.loc[0, f] for f in feature_list}


def mean_spike_lsq(spike_data,
                   feature_list = [
                       "threshold_v",
                       "peak_v",
                       "upstroke",
                       "downstroke",
                       "upstroke_downstroke_ratio",
                       "width",
                       "fast_trough_v",
                   ]):

    return {f: spike_data[f].mean(skipna=True) for f in feature_list}


def fi_curve_fit(amps, rates):
    result = {
        "fi_sqrt_fit_A": np.nan,
        "fi_sqrt_fit_Ic": np.nan,
    }

    min_sweeps = 3

    if len(amps) < min_sweeps:
        return result

    guess = (1., amps[0])

    try:
        popt, pcov = scipy.optimize.curve_fit(sqrt_curve, amps, rates,
                                              p0=guess)
        if np.isinf(pcov[0, 0]):
            logging.info("Nonlinear curve fit of f-I curve produced infinite covariance")
            popt = lin_sqrt_fit(amps, rates)
    except RuntimeError as e:
        logging.debug("Nonlinear curve fit of f-I curve failed - using fallback linear method")
        if np.all(rates[0] == rates): # All values are the same
            popt = (0., np.min(amps))
        else:
            popt = lin_sqrt_fit(amps, rates)

    for k, v in zip(["fi_sqrt_fit_A", "fi_sqrt_fit_Ic"], popt):
        result[k] = v

    return result


def sqrt_curve(x, A, Ic):
    vals = x - Ic
    vals[x < Ic] = 0.
    out = A * np.sqrt(vals)
    return out


def lin_sqrt_fit(x, y):
    b = y ** 2
    A = np.vstack([x, np.ones_like(x)]).T
    m, c = scipy.linalg.lstsq(A, b)[0]

    return np.array((np.sqrt(m), -c / m))


def run_feature_collection(ids=None, project="T301", include_failed_sweeps=True, include_failed_cells=False,
         output_file="", run_parallel=True, **kwargs):
    if ids is not None:
        specimen_ids = ids
    else:
        specimen_ids = lq.project_specimen_ids(project, passed_only=not include_failed_cells)

    logging.info("Number of specimens to process: {:d}".format(len(specimen_ids)))

    get_data_partial = partial(data_for_specimen_id,
                               passed_only=not include_failed_sweeps)

    if run_parallel:
        pool = Pool()
        results = pool.map(get_data_partial, specimen_ids)
    else:
        results = map(get_data_partial, specimen_ids)

    df = pd.DataFrame([r for r in results if len(r) > 0])
    print("shape", df.shape)
    df.set_index("specimen_id").to_csv(output_file)


def main():

    module = ags.ArgSchemaParser(schema_type=CollectFeatureParameters)

    if module.args["input"]: # input file should be list of IDs on each line
        with open(module.args["input"], "r") as f:
            ids = [int(line.strip("\n")) for line in f]
        run_feature_collection(ids=ids, **module.args)
    else:
        run_feature_collection(**module.args)

if __name__ == "__main__": main()<|MERGE_RESOLUTION|>--- conflicted
+++ resolved
@@ -48,13 +48,7 @@
             h5_path = lq.get_igorh5_path_from_lims(roi_id)
 
     try:
-<<<<<<< HEAD
         data_set = AibsDataSet(nwb_file=nwb_path, h5_file=h5_path, ontology=ontology)
-=======
-
-        ontology = StimulusOntology(ju.read(StimulusOntology.DEFAULT_STIMULUS_ONTOLOGY_FILE))
-        data_set = AibsDataSet(nwb_file=nwb_path, h5_file=h5_path,ontology=ontology)
->>>>>>> 3567886d
     except Exception as detail:
         logging.warn("Exception when processing specimen {:d}".format(specimen_id))
         logging.warn(detail)
