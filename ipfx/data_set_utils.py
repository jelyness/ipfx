--- conflicted
+++ resolved
@@ -3,67 +3,8 @@
 
 from allensdk.deprecated import deprecated
 
-<<<<<<< HEAD
-
-def is_file_mies(path: str) -> bool:
-    with h5py.File(path, "r") as fil:
-        if "generated_by" in fil["general"].keys():
-            generated_by = dict(fil["general"]["generated_by"][:])
-            return generated_by.get("Package", "None") == "MIES"
-
-    return False
-
-
-def create_data_set(sweep_info=None, nwb_file=None, ontology=None, api_sweeps=True, h5_file=None,validate_stim=True):
-    """Create an appropriate EphysDataSet derived class for the given nwb_file
-
-    Parameters
-    ----------
-    nwb_file: str file name
-
-    Returns
-    -------
-    EphysDataSet derived object
-    """
-
-    if nwb_file is None:
-        raise ValueError("Can not decide which EphysDataSet class to create without nwb_file")
-
-    nwb_version = get_nwb_version(nwb_file)
-    is_mies = is_file_mies(nwb_file)
-
-    if nwb_version["major"] == 2 and is_mies:
-        return MiesDataSet(
-            sweep_info=sweep_info,
-            nwb_file=nwb_file,
-            ontology=ontology,
-            api_sweeps=api_sweeps,
-            validate_stim=validate_stim
-        )
-
-    elif nwb_version["major"] == 2:
-        return HBGDataSet(sweep_info=sweep_info,
-                          nwb_file=nwb_file,
-                          ontology=ontology,
-                          api_sweeps=api_sweeps,
-                          validate_stim=validate_stim,
-                          deprecation_warning=False)
-
-    elif nwb_version["major"] == 1 or nwb_version["major"] == 0:
-        return AibsDataSet(sweep_info=sweep_info,
-                           nwb_file=nwb_file,
-                           ontology=ontology,
-                           api_sweeps=api_sweeps,
-                           h5_file=h5_file,
-                           validate_stim=validate_stim,
-                           deprecation_warning=False)
-    else:
-        raise ValueError("Unsupported or unknown NWB major" +
-                         "version {} ({})".format(nwb_version["major"], nwb_version["full"]))
-=======
 from ipfx.dataset.create import create_ephys_data_set
 create_data_set = deprecated(  # type: ignore
     "Instead of using ipfx.data_set_utils.create_data_set, use "
     "ipfx.dataset.create.create_ephys_data_set"
-)(create_ephys_data_set)
->>>>>>> c3a1452a
+)(create_ephys_data_set)