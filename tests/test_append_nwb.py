import pytest
import datetime
import pynwb
<<<<<<< HEAD
import numpy as np

from ipfx.nwb_append import append_spike_times
=======
from unittest.mock import patch

import numpy as np

from ipfx.bin.run_feature_extraction import embed_spike_times
from ipfx.dataset.ephys_nwb_data import EphysNWBData
>>>>>>> dc26523f


def make_skeleton_nwb2_file(nwb2_file_name):

    nwbfile = pynwb.NWBFile(
        session_description='test icephys',
        identifier='session_uuid',
        session_start_time=datetime.datetime.now(),
        file_create_date=datetime.datetime.now()
    )

    device = nwbfile.create_device(name='electrode_0')
    nwbfile.create_ic_electrode(
        name="elec0",
        description='intracellular electrode',
        device=device
    )

    io = pynwb.NWBHDF5IO(nwb2_file_name, 'w')
    io.write(nwbfile)
    io.close()


<<<<<<< HEAD
def test_embed_spike_times_into_nwb(tmpdir_factory):
=======
with patch.multiple(
    EphysNWBData,
    __abstractmethods__=[]
):

    class JustConcrete(EphysNWBData):
        pass


@pytest.mark.parametrize('make_skeleton_nwb_file', [make_skeleton_nwb2_file])
def test_embed_spike_times_into_nwb(make_skeleton_nwb_file, tmpdir_factory):
>>>>>>> dc26523f

    sweep_spike_times = {
        3: [56.0, 44.6, 661.1],
        4: [156.0, 144.6, 61.1, 334.944]
    }

    tmp_dir = tmpdir_factory.mktemp("embed_spikes_into_nwb")
    input_nwb_file_name = str(tmp_dir.join("input.nwb"))
    output_nwb_file_name = str(tmp_dir.join("output.nwb"))

<<<<<<< HEAD
    make_skeleton_nwb2_file(input_nwb_file_name)

    append_spike_times(input_nwb_file_name,
                       sweep_spike_times,
                       output_nwb_path=output_nwb_file_name)

    with pynwb.NWBHDF5IO(output_nwb_file_name, mode='r') as nwb_io:
        nwbfile = nwb_io.read()

        spikes = nwbfile.get_processing_module('spikes')
        for sweep_num, spike_times in sweep_spike_times.items():
            sweep_spikes = spikes.get_data_interface(f"Sweep_{sweep_num}").timestamps
            assert np.allclose(sweep_spikes, spike_times)
=======
    make_skeleton_nwb_file(input_nwb_file_name)

    embed_spike_times(
        input_nwb_file_name, output_nwb_file_name, sweep_spike_times
    )

    reader = JustConcrete(output_nwb_file_name, None)
    for sweep_num, spike_times in sweep_spike_times.items():
        assert np.allclose(reader.get_spike_times(sweep_num), spike_times)
>>>>>>> dc26523f
<|MERGE_RESOLUTION|>--- conflicted
+++ resolved
@@ -1,18 +1,9 @@
 import pytest
 import datetime
 import pynwb
-<<<<<<< HEAD
 import numpy as np
 
 from ipfx.nwb_append import append_spike_times
-=======
-from unittest.mock import patch
-
-import numpy as np
-
-from ipfx.bin.run_feature_extraction import embed_spike_times
-from ipfx.dataset.ephys_nwb_data import EphysNWBData
->>>>>>> dc26523f
 
 
 def make_skeleton_nwb2_file(nwb2_file_name):
@@ -36,21 +27,7 @@
     io.close()
 
 
-<<<<<<< HEAD
 def test_embed_spike_times_into_nwb(tmpdir_factory):
-=======
-with patch.multiple(
-    EphysNWBData,
-    __abstractmethods__=[]
-):
-
-    class JustConcrete(EphysNWBData):
-        pass
-
-
-@pytest.mark.parametrize('make_skeleton_nwb_file', [make_skeleton_nwb2_file])
-def test_embed_spike_times_into_nwb(make_skeleton_nwb_file, tmpdir_factory):
->>>>>>> dc26523f
 
     sweep_spike_times = {
         3: [56.0, 44.6, 661.1],
@@ -61,7 +38,6 @@
     input_nwb_file_name = str(tmp_dir.join("input.nwb"))
     output_nwb_file_name = str(tmp_dir.join("output.nwb"))
 
-<<<<<<< HEAD
     make_skeleton_nwb2_file(input_nwb_file_name)
 
     append_spike_times(input_nwb_file_name,
@@ -74,15 +50,4 @@
         spikes = nwbfile.get_processing_module('spikes')
         for sweep_num, spike_times in sweep_spike_times.items():
             sweep_spikes = spikes.get_data_interface(f"Sweep_{sweep_num}").timestamps
-            assert np.allclose(sweep_spikes, spike_times)
-=======
-    make_skeleton_nwb_file(input_nwb_file_name)
-
-    embed_spike_times(
-        input_nwb_file_name, output_nwb_file_name, sweep_spike_times
-    )
-
-    reader = JustConcrete(output_nwb_file_name, None)
-    for sweep_num, spike_times in sweep_spike_times.items():
-        assert np.allclose(reader.get_spike_times(sweep_num), spike_times)
->>>>>>> dc26523f
+            assert np.allclose(sweep_spikes, spike_times)